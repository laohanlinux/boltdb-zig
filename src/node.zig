const std = @import("std");
const page = @import("page.zig");
const bucket = @import("bucket.zig");
const tx = @import("tx.zig");
const util = @import("util.zig");
const consts = @import("consts.zig");
const assert = @import("assert.zig").assert;

/// Represents an in-memory, deserialized page.
pub const Node = struct {
    bucket: ?*bucket.Bucket, // If the node is top root node, the key is null, but here ?
    isLeaf: bool,
    unbalance: bool,
    spilled: bool,
    key: ?[]const u8, // The key is reference to the key in the inodes that bytes slice is reference to the key in the page. It is the first key (min)
    pgid: page.PgidType, // The node's page id
    parent: ?*Node, // At memory
    children: Nodes, // the is a soft reference to the children of the node, so the children should not be free.
    // The inodes for this node. If the node is a leaf, the inodes are key/value pairs.
    // If the node is a branch, the inodes are child page ids. The inodes are kept in sorted order.
    // The inodes are reference to the inodes in the page, so the inodes should not be free.
    inodes: INodes,
    allocator: std.mem.Allocator,

    const Self = @This();

    /// init a node with allocator.
    pub fn init(allocator: std.mem.Allocator) *Self {
        const self = allocator.create(Self) catch unreachable;
        self.allocator = allocator;
        self.bucket = null;
        self.isLeaf = false;
        self.unbalance = false;
        self.spilled = false;
        self.key = null;
        self.pgid = 0;
        self.parent = null;
        self.children = std.ArrayList(*Node).init(self.allocator);
        self.inodes = std.ArrayList(INode).init(self.allocator);
        return self;
    }

    /// free the node memory
    pub fn deinit(self: *Self) void {
        // Just free the inodes, the inode are reference of page, so the inode should not be free.
        for (self.inodes.items) |inode| {
            inode.deinit(self.allocator);
        }
        self.inodes.deinit();
        self.children.deinit();
        self.allocator.destroy(self);
    }

    /// Returns the top-level node this node is attached to.
    pub fn root(self: *Self) ?*Node {
        if (self.parent) |parent| {
            return parent.*.root();
        } else {
            return self;
        }
    }

    /// Returns the minimum number of inodes this node should have.
    fn minKeys(self: *const Self) usize {
        if (self.isLeaf) {
            return 1;
        }
        return 2;
    }

    /// Returns the size of the node after serialization.
    pub fn size(self: *const Self) usize {
        var sz = page.Page.headerSize();
        const elsz = self.pageElementSize();
        for (self.inodes.items) |item| {
            const vLen: usize = if (item.value) |value| value.len else 0;
            sz += elsz + item.key.?.len + vLen;
        }
        return sz;
    }

    // Returns true if the node is less than a given size.
    // This is an optimization to avoid calculating a large node when we only need
    // to know if it fits inside a certain page size.
    fn sizeLessThan(self: *const Self, v: usize) bool {
        // page header size
        var sz = page.Page.headerSize();
        // page element size
        const elsz = self.pageElementSize();
        for (self.inodes.items) |item| {
            // page element size + key size + value size, if the page is branch node, the value is pgid
            const vLen: usize = if (item.value) |value| value.len else 0;
            sz += elsz + item.key.?.len + vLen;
            if (sz >= v) {
                return false;
            }
        }
        return true;
    }

    // Returns the size of each page element based on the type of node.
    fn pageElementSize(self: *const Self) usize {
        if (self.isLeaf) {
            return page.LeafPageElement.headerSize();
        } else {
            return page.BranchPageElement.headerSize();
        }
    }

    /// Returns the child node at a given index.
    pub fn childAt(self: *Self, index: usize) ?*Node {
        assert(!self.isLeaf, "invalid childAt call on a leaf", .{});
        return self.bucket.?.node(self.inodes.items[index].pgid, self);
    }

    // Returns the index of a given child node.
    fn childIndex(self: *Self, child: *Node) usize {
        const index = std.sort.lowerBound(INode, self.inodes.items, child.key.?, INode.cmp);
        return index;
    }

    // Returns the number of children.
    fn numChildren(self: *Self) usize {
        return self.inodes.items.len;
    }

    // Returns the next node with the same parent.
    fn nextSlibling(self: *Self) ?*Self {
        if (self.parent == null) {
            return null;
        }
        const index = self.parent.?.childIndex(self);
        const right = self.parent.?.numChildren() - 1;
        if (index >= right) { // If the node is parent's righest child, can not find a right brother
            return null;
        }
        // Self is the righest node, so the next slibling is index + 1 = 3 = c4
        return self.parent.?.childAt(index + 1);
    }

    // Returns the previous node with the same parent.
    fn preSlibling(self: *Self) ?*Self {
        if (self.parent == null) {
            return null;
        }
        const index = self.parent.?.childIndex(self);
        // Self is the leftest node, so the previous slibling is null
        if (index == 0) {
            return null;
        }
        // Self is the middle node, so the previous slibling is index - 1
        return self.parent.?.childAt(index - 1);
    }

    /// Inserts a key/value.
    pub fn put(self: *Self, oldKey: []const u8, newKey: []const u8, value: ?[]u8, pgid: page.PgidType, flags: u32) void {
        if (pgid > self.bucket.?.tx.?.meta.pgid) {
            assert(false, "pgid ({}) above hight water mark ({})", .{ pgid, self.bucket.?.tx.?.meta.pgid });
        } else if (oldKey.len <= 0) {
            assert(false, "put: zero-length old key", .{});
        } else if (newKey.len <= 0) {
            assert(false, "put: zero-length new key", .{});
        }
        // Find insertion index.
        const index = std.sort.lowerBound(INode, self.inodes.items, oldKey, INode.cmp);
        const exact = (index < self.inodes.items.len and std.mem.eql(u8, oldKey, self.inodes.items[index].key.?));
        if (!exact) {
            // not found, allocate previous a new memory
            const insertINode = INode.init(0, 0, null, null);
            self.inodes.insert(index, insertINode) catch unreachable;
        }
        const inodeRef = &self.inodes.items[index];
        inodeRef.*.flags = flags;
        inodeRef.*.pgid = pgid;
        if (!exact) {
            inodeRef.key = newKey;
        } else {
            if (!std.mem.eql(u8, newKey, inodeRef.key.?)) {
                // free
                self.allocator.free(inodeRef.key.?);
                inodeRef.key = newKey;
            }
            // Free old value.
            if (inodeRef.isNew) {
                self.allocator.free(inodeRef.value.?);
            }
        }
        inodeRef.value = value;
        inodeRef.isNew = true;
        assert(inodeRef.key.?.len > 0, "put: zero-length inode key", .{});
    }

    /// Removes a key from the node.
    pub fn del(self: *Self, key: []const u8) void {
        // Find index of key.
        const index = std.sort.binarySearch(INode, self.inodes.items, key, INode.cmp) orelse return;
        _ = self.inodes.orderedRemove(index);
        // Mark the node as needing rebalancing.
        self.unbalance = true;
    }

    /// Read initializes the node from a page.
    pub fn read(self: *Self, p: *page.Page) void {
        self.pgid = p.id;
        self.isLeaf = p.isLeaf();
        self.inodes.resize(@intCast(p.count)) catch unreachable;
        for (0..@as(usize, p.count)) |i| {
            var inode = INode.init(0, 0, null, null);
            if (self.isLeaf) {
                const elem = p.leafPageElementPtr(i);
                inode.flags = elem.flags;
                inode.key = elem.key();
                inode.value = elem.value();
            } else {
                const elem = p.branchPageElementPtr(i);
                inode.pgid = elem.pgid;
                inode.key = elem.key();
            }
            assert(inode.key.?.len > 0, "key is null", .{});
            self.inodes.append(inode) catch unreachable;
        }

        // Save first key so we can find the node in the parent when we spill.
        if (self.inodes.items.len > 0) {
            self.key = self.inodes.items[0].key.?;
            assert(self.key.?.len > 0, "key is null", .{});
        } else {
            // Note: if the node is the top node, it is a empty bucket without name, so it key is empty
            self.key = null;
        }
    }

    /// Writes the items into one or more pages.
    pub fn write(self: *Self, p: *page.Page) void {
        defer std.log.info("succeed to write node into page({})", .{p.id});
        // Initialize page.
        if (self.isLeaf) {
            p.flags |= consts.intFromFlags(.leaf);
        } else {
            p.flags |= consts.intFromFlags(.branch);
        }

        assert(self.inodes.items.len < 0xFFFF, "inode overflow: {} (pgid={})", .{ self.inodes.items.len, p.id });
        p.count = @as(u16, @intCast(self.inodes.items.len));
        // Stop here if there are no items to write.
        if (p.count == 0) {
            std.log.info("no inode need write, pid={}", .{p.id});
            return;
        }
        // |e1|e2|e3|b1|b2|b3|
        // Loop over each item and write it to the page.
<<<<<<< HEAD
        var b = p.getDataSlice()[self.pageElementSize()..];
        // Loop pver each inode and write it to the page.
        for (self.inodes.items, 0..) |inode, i| {
=======
        var b = p.getDataSlice();
        // b1
        b = b[self.pageElementSize() * self.inodes.items.len ..];
        // Loop pver each inode and write it to the page.
        for (self.inodes.items, 0..) |inode, i| {
            // std.log.debug("read element: {}, {}", .{ i, @intFromPtr(b.ptr) });
>>>>>>> 36e7cea1
            assert(inode.key.?.len > 0, "write: zero-length inode key", .{});
            // Write the page element.
            if (self.isLeaf) {
                const elem = p.leafPageElement(i).?;
                // std.log.debug("leaf element: {}", .{@intFromPtr(elem)});
                elem.pos = @as(u32, @intCast(@intFromPtr(b.ptr) - @intFromPtr(elem)));
                elem.flags = inode.flags;
                elem.kSize = @as(u32, @intCast(inode.key.?.len));
                elem.vSize = @as(u32, @intCast(inode.value.?.len));
                std.log.debug("write element: {any}", .{elem.*});
            } else {
                const elem = p.branchPageElement(i).?;
                elem.pos = @as(u32, @intCast(@intFromPtr(b.ptr) - @intFromPtr(elem)));
                elem.kSize = @as(u32, @intCast(inode.key.?.len));
                elem.pgid = inode.pgid;
                assert(inode.pgid != elem.pgid, "write: circulay dependency occuerd", .{});
            }
            // If the length of key+value is larger than the max allocation size
            // then we need to reallocate the byte array pointer
            //
            // See: https://github.com/boltdb/bolt/pull/335
            const kLen = inode.key.?.len;
            const vLen: usize = if (inode.value) |value| value.len else 0;
            assert(b.len >= (kLen + vLen), "it should be not happen!", .{});

            // Write data for the element to the end of the page.
            std.mem.copyForwards(u8, b[0..kLen], inode.key.?);
            b = b[kLen..];
            if (inode.value) |value| {
                std.mem.copyForwards(u8, b[0..vLen], value);
                b = b[vLen..];
            }
            std.log.info("inode: {s}, key: {s}", .{ inode.key.?, inode.value.? });
        }

        // DEBUG ONLY: n.deump()
    }

    /// Split breaks up a node into multiple smaller nodes, If appropriate.
    /// This should only be called from the spill() function.
    fn split(self: *Self, pageSize: usize) []*Node {
        var nodes = std.ArrayList(*Node).init(self.allocator);
        var curNode = self;
        while (true) {
            // Split node into two.
            const a, const b = self.splitTwo(pageSize);
            nodes.append(a.?) catch unreachable;

            // If we can't split then exit the loop.
            if (b == null) {
                std.log.info("the node is not need to split", .{});
                break;
            }

            // Set node to be so it gets split on the next function.
            curNode = b.?;
        }

        return nodes.toOwnedSlice() catch unreachable;
    }

    /// Breaks up a node into two smaller nodes, if approprivate.
    /// This should only be called from the split() function.
    fn splitTwo(self: *Self, pageSize: usize) [2]?*Node {
        // Ignore the split if the page doesn't have a least enough nodes for
        // two pages or if the nodes can fit in a single page.
        if (self.inodes.items.len <= page.min_keys_page * 2 or self.sizeLessThan(pageSize)) {
            return [2]?*Node{ self, null };
        }

        // Determine the threshold before starting a new node.
        var fillPercent = self.bucket.?.fillPercent;
        if (fillPercent < consts.MinFillPercent) {
            fillPercent = consts.MinFillPercent;
        } else if (fillPercent > consts.MaxFillPercent) {
            fillPercent = consts.MaxFillPercent;
        }

        const fPageSize: f64 = @floatFromInt(pageSize);
        const threshold = @as(usize, @intFromFloat(fPageSize * fillPercent));

        // Determin split position and sizes of the two pages.
        const _splitIndex, _ = self.splitIndex(threshold);

        // Split node into two separate nodes.
        if (self.parent == null) {
            self.parent = Node.init(self.allocator);
            self.parent.?.bucket = self.bucket;
            self.children.append(self) catch unreachable; // children also is you!
        }

        // Create a new node and add it to the parent.
        const next = Node.init(self.allocator);
        next.bucket = self.bucket;
        next.isLeaf = self.isLeaf;
        next.parent = next.parent;

        // Split inodes across two nodes.
        next.inodes.appendSlice(self.inodes.items[_splitIndex..]) catch unreachable;
        self.inodes.resize(_splitIndex) catch unreachable;

        // Update the statistics.
        self.bucket.?.tx.?.stats.split += 1;

        return [2]?*Node{ self, next };
    }

    /// Finds the position where a page will fill a given threshold.
    /// It returns the index as well as the size of the first page.
    /// This is only be called from split().
    fn splitIndex(self: *Self, threshold: usize) [2]usize {
        var sz = page.page_size;
        if (self.inodes.items.len <= page.min_keys_page) {
            return [2]usize{ 0, sz };
        }
        // Loop until we only have the minmum number of keys required for the second page.
        var inodeIndex: usize = 0;
        for (self.inodes.items, 0..) |inode, i| {
            var elsize = self.pageElementSize() + inode.key.?.len;
            if (inode.value) |value| {
                elsize += value.len;
            }
            inodeIndex = i;

            // If we have at least the minimum number of keys and adding another
            // node would put us over the threshold then exit and return
            if (inodeIndex >= self.inodes.items.len and sz + elsize > threshold) {
                break;
            }

            // Add the element size the total size.
            sz += elsize;
        }

        return [2]usize{ inodeIndex, sz };
    }

    /// Writes the nodes to dirty pages and splits nodes as it goes.
    /// Returns and error if dirty pages cannot be allocated
    pub fn spill(self: *Self) !void {
        if (self.spilled) {
            return;
        }
        const _tx = self.bucket.?.tx.?;
        const _db = _tx.getDB();

        // Spill child nodes first. Child nodes can materialize sibling nodes in
        // the case of split-merge so we cannot use a range loop. We have to check
        // the children size on every loop iteration.
        const lessFn = struct {
            fn less(_: void, a: *Node, b: *Node) bool {
                return util.cmpBytes(a.key.?, b.key.?) == .lt;
            }
        };
        std.mem.sort(
            *Node,
            self.children.items,
            {},
            lessFn.less,
        );
        for (self.children.items) |child| {
            try child.spill();
        }
        // We no longer need the children list because it's only used for spilling tracking.
        self.children.clearAndFree();

        // Split nodes into approprivate sizes, The first node will always be n.
        const nodes = self.split(_db.pageSize);
        defer self.allocator.free(nodes);

        for (nodes) |node| {
            // Add node's page to the freelist if it's not new.
            // (it is the first one, because split node from left to right!)
            if (node.pgid > 0) {
                try _db.freelist.free(_tx.meta.txid, _tx.getPage(node.pgid));
                node.pgid = 0;
            }

            // Allocate contiguous space for the node.(COW: Copy on Write)
            const allocateSize: usize = node.size() / _db.pageSize + 1;
            const p = try _tx.allocate(allocateSize);
            assert(p.id < _tx.meta.pgid, "pgid ({}) above high water mark ({})", .{ p.id, _tx.meta.pgid });
            node.pgid = p.id;
            node.write(p);
            node.spilled = true;

            // Insert into parent inodes.
            if (node.parent) |parent| {
                const key = node.key orelse node.inodes.items[0].key.?;
                parent.put(key, node.inodes.items[0].key.?, null, node.pgid, 0);
                node.key = node.inodes.items[0].key;
                assert(node.key.?.len > 0, "spill: zero-length node key", .{});
                std.log.debug("spill a node from parent, pgid: {d}, key: {s}", .{ node.pgid, node.key.? });
            }

            // Update the statistics.
            _tx.stats.spill += 1;
        }

        // If the root node split and created a new root then we need to spill that
        // as well. We'll clear out the children to make sure it doesn't try to respill.
        if (self.parent != null and self.parent.?.pgid == 0) {
            self.children.clearAndFree();
            return self.parent.?.spill();
        }
    }

    /// Attempts to combine the node with sibling nodes if the node fill
    /// size is below a threshold or if there are not enough keys.
    pub fn rebalance(self: *Self) void {
        std.log.debug("rebalance node: {d}", .{self.pgid});
        if (!self.unbalance) {
            return;
        }
        self.unbalance = false;

        // Update statistics.
        self.bucket.?.tx.?.stats.rebalance += 1;

        // Ignore if node is above threshold (25%) and has enough keys.
        const threshold = self.bucket.?.tx.?.db.?.pageSize / 4;
        if (self.size() > threshold and self.inodes.items.len > self.minKeys()) {
            std.log.debug("the node size is too large, so don't rebalance: {d}", .{self.pgid});
            return;
        }

        // Root node has special handling.
        if (self.parent == null) {
            std.log.debug("the node parent is null, so rebalance root node: {d}\n", .{self.pgid});
            // If root node is a branch and only has one node then collapse it.
            if (!self.isLeaf and self.inodes.items.len == 1) {
                // Move root's child up.
                const child: *Self = self.bucket.?.node(self.inodes.items[0].pgid, self);
                self.isLeaf = child.isLeaf;
                self.inodes = child.inodes;
                self.children = child.children;

                // Reparent all child nodes being moved.
                // TODO why not skip the first key
                for (self.inodes.items) |inode| {
                    if (self.bucket.?.nodes.get(inode.pgid)) |_child| {
                        _child.parent = self;
                    }
                }

                // Remove old child. because the node also be stored in the node's children,
                // so we should remove the child directly and recycle it.
                child.parent = null;
                _ = self.bucket.?.nodes.remove(child.pgid);
                child.free();
                return;
            }
            std.debug.print("nothing need to rebalance at root: {d}\n", .{self.pgid});
            return;
        } else {
            std.log.debug("the node parent is not null, so rebalance: {d}, parent: {d}", .{ self.pgid, self.parent.?.pgid });
        }

        // If node has no keys then just remove it.
        if (self.numChildren() == 0) {
            self.parent.?.del(self.key.?);
            self.parent.?.removeChild(self);
            const exists = self.bucket.?.nodes.remove(self.pgid);
            assert(exists, "rebalance: node({d}) not found in nodes map", .{self.pgid});
            self.free();
            self.parent.?.rebalance();
            return;
        }

        assert(self.parent.?.numChildren() > 1, "parent must have at least 2 children", .{});

        // Destination node is right sibling if idx == 0, otherwise left sibling.
        var target: ?*Node = null;
        const useNextSlibling = (self.parent.?.childIndex(self) == 0);
        if (useNextSlibling) {
            target = self.nextSlibling();
        } else {
            target = self.preSlibling();
        }

        // If both this node and the target node are too small then merge them.
        if (useNextSlibling) {
            // Reparent all child nodes being moved.
            for (self.inodes.items) |inode| {
                // 难道有些数据没在bucket.nodes里面？
                if (self.bucket.?.nodes.get(inode.pgid)) |_child| {
                    _child.parent.?.removeChild(_child);
                    _child.parent = self;
                    _child.parent.?.children.append(_child) catch unreachable;
                }
            }

            // Copy over inodes from target and remove target.
            self.inodes.appendSlice(target.?.inodes.items) catch unreachable;
            self.parent.?.del(target.?.key.?);
            _ = self.bucket.?.nodes.remove(target.?.pgid);
            target.?.free();
        } else {
            // Reparent all child nodes being moved.
            for (self.inodes.items) |inode| {
                if (self.bucket.?.nodes.get(inode.pgid)) |_child| {
                    _child.parent.?.removeChild(_child);
                    _child.parent = target;
                    _child.parent.?.children.append(_child) catch unreachable;
                }
            }

            // Copy over inodes to target and remove node.
            target.?.inodes.appendSlice(self.inodes.items) catch unreachable;
            self.parent.?.del(self.key.?);
            self.parent.?.removeChild(self);
            _ = self.bucket.?.nodes.remove(self.pgid);
            self.free();
        }

        // Either this node or the target node was deleted from the parent so rebalance it.
        self.parent.?.rebalance();
    }

    /// Removes a node from the list of in-memory children.
    /// This does not affect the inodes.
    fn removeChild(self: *Self, target: *Node) void {
        for (self.children.items, 0..) |child, i| {
            if (child == target) {
                _ = self.children.orderedRemove(i);
                return;
            }
        }
    }

    // Causes the node to copy all its inode key/value references to heap memory.
    // This is required when `mmap` is reallocated so *inodes* are not pointing to stale data.
    pub fn dereference(self: *Self) void {
        // TODO: meybe we should not free the key, because it was referennce same to first inode.
        if (self.key != null) {
            const _key = self.allocator.alloc(u8, self.key.?.len) catch unreachable;
            std.mem.copyForwards(u8, _key, self.key.?);
            self.key = _key;
            assert(self.pgid == 0 or self.key != null and self.key.?.len > 0, "deference: zero-length node key on existing node", .{});
        }

        for (self.inodes.items) |*inode| {
            var _key = self.allocator.alloc(u8, inode.key.?.len) catch unreachable;
            std.mem.copyForwards(u8, _key, inode.key.?);
            inode.key = _key[0..];
            assert(inode.key != null and inode.key.?.len > 0, "deference: zero-length inode key on existing node", .{});
            // If the value is not null
            if (inode.value) |value| {
                const _value = self.allocator.alloc(u8, value.len) catch unreachable;
                std.mem.copyForwards(u8, _value, value);
                inode.value = _value;
                assert(inode.value != null and inode.value.?.len > 0, "deference: zero-length inode value on existing node", .{});
            }
        }

        // Recursively dereference children.
        for (self.children.items) |child| {
            child.dereference();
        }

        // Update statistics.
        self.bucket.?.tx.?.stats.nodeDeref += 1;
    }

    /// adds the node's underlying page to the freelist.
    pub fn free(self: *Self) void {
        if (self.pgid != 0) {
            self.bucket.?.tx.?.db.?.freelist.free(self.bucket.?.tx.?.meta.txid, self.bucket.?.tx.?.getPage(self.pgid)) catch unreachable;
            // TODO why reset the node
            self.pgid = 0;
        }
    }
};

/// Represents a node on a page.
pub const INode = struct {
    flags: u32 = 0,
    // If the pgid is 0 then it's a leaf node, if it's greater than 0 then it's a branch node, and the value is the pgid of the child.
    pgid: page.PgidType = 0,
    // The key is the first key in the inodes. the key is reference to the key in the inodes that bytes slice is reference to the key in the page.
    // so the key should not be free. it will be free when the page is free.
    key: ?[]const u8 = null,
    // If the value is nil then it's a branch node.
    // same as key, the value is reference to the value in the inodes that bytes slice is reference to the value in the page.
    value: ?[]u8 = null,
    isNew: bool = false,
    const Self = @This();

    /// Initializes a node.
    pub fn init(flags: u32, pgid: page.PgidType, key: ?[]const u8, value: ?[]u8) Self {
        return .{ .flags = flags, .pgid = pgid, .key = key, .value = value };
    }

    /// compare the key
    pub fn cmp(findKey: []const u8, self: @This()) std.math.Order {
        return util.cmpBytes(findKey, self.key.?);
    }

    /// deinit the inode
    pub fn deinit(self: Self, allocator: std.mem.Allocator) void {
        if (self.isNew) { //
            allocator.free(self.key.?);
            allocator.free(self.value.?);
        }
    }
};

const INodes = std.ArrayList(INode);

const Nodes = std.ArrayList(*Node);

//
// test "node" {
//     const node = Node.init(std.testing.allocator);
//     defer node.deinit();
//     _ = node.root();
//     _ = node.minKeys();
//     const nodeSize = node.size();
//     const lessThan = node.sizeLessThan(20);
//     //_ = node.childAt(0);
//     //_ = node.childIndex(node);
//     //_ = node.numChildren();
//     _ = node.nextSlibling();
//     _ = node.preSlibling();
//
//     const pageSlice = try std.testing.allocator.alloc(u8, page.page_size);
//     defer std.testing.allocator.free(pageSlice);
//     // const pagePtr = page.Page.init(pageSlice);
//     // @memset(pageSlice, 0);
//     //node.read(pagePtr);
//     // node.write(pagePtr);
//     //  var oldKey = [_]u8{0};
//     //  var newKey = [_]u8{0};
//     //   var value = [_]u8{ 1, 2, 3 };
//     //   node.put(oldKey[0..], newKey[0..], value[0..], 29, 0);
//     // node.del("");
//     std.debug.print("node size: {}, less: {}\n", .{ nodeSize, lessThan });
//
//     //   const n: usize = 14;
//     //   var inodes = std.testing.allocator.alloc(*INode, n) catch unreachable;
//     //   defer std.testing.allocator.free(inodes);
//     //   defer freeInodes(std.testing.allocator, inodes);
//     //   // random a number
//     //   var rng = std.rand.DefaultPrng.init(10);
//     //   for (0..n) |i| {
//     //       const key = std.testing.allocator.alloc(u8, 10) catch unreachable;
//     //       rng.fill(key);
//     //       const inode = INode.init(0x10, 0x20, key, null);
//     //       inodes[i] = inode;
//     //   }
//     //   sortINodes(inodes);
//     //
//     //   for (inodes) |inode| {
//     //       std.debug.print("\n{any}\n", .{inode.key.?});
//     //   }
// }<|MERGE_RESOLUTION|>--- conflicted
+++ resolved
@@ -249,28 +249,18 @@
         }
         // |e1|e2|e3|b1|b2|b3|
         // Loop over each item and write it to the page.
-<<<<<<< HEAD
-        var b = p.getDataSlice()[self.pageElementSize()..];
-        // Loop pver each inode and write it to the page.
-        for (self.inodes.items, 0..) |inode, i| {
-=======
-        var b = p.getDataSlice();
-        // b1
-        b = b[self.pageElementSize() * self.inodes.items.len ..];
+        var b = p.getDataSlice()[self.pageElementSize() * self.inodes.items.len ..];
         // Loop pver each inode and write it to the page.
         for (self.inodes.items, 0..) |inode, i| {
             // std.log.debug("read element: {}, {}", .{ i, @intFromPtr(b.ptr) });
->>>>>>> 36e7cea1
             assert(inode.key.?.len > 0, "write: zero-length inode key", .{});
             // Write the page element.
             if (self.isLeaf) {
                 const elem = p.leafPageElement(i).?;
-                // std.log.debug("leaf element: {}", .{@intFromPtr(elem)});
                 elem.pos = @as(u32, @intCast(@intFromPtr(b.ptr) - @intFromPtr(elem)));
                 elem.flags = inode.flags;
                 elem.kSize = @as(u32, @intCast(inode.key.?.len));
                 elem.vSize = @as(u32, @intCast(inode.value.?.len));
-                std.log.debug("write element: {any}", .{elem.*});
             } else {
                 const elem = p.branchPageElement(i).?;
                 elem.pos = @as(u32, @intCast(@intFromPtr(b.ptr) - @intFromPtr(elem)));
